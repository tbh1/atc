--- conflicted
+++ resolved
@@ -343,7 +343,6 @@
 			Clock:    clock.NewClock(),
 		}},
 
-<<<<<<< HEAD
 		{"ng-collector", lockrunner.NewRunner(
 			logger.Session("ng-collector"),
 			gcng.NewCollector(
@@ -378,42 +377,6 @@
 					WorkerProvider:      dbWorkerFactory,
 					GardenClientFactory: gcng.NewGardenClientFactory(),
 				},
-=======
-		{"baggage-collector", lockrunner.NewRunner(
-			logger.Session("baggage-collector-runner"),
-			lostandfound.NewBaggageCollector(
-				logger.Session("baggage-collector"),
-				workerClient,
-				sqlDB,
-				pipelineDBFactory,
-				cmd.OldResourceGracePeriod,
-				24*time.Hour,
-			),
-			"baggage-collector",
-			sqlDB,
-			clock.NewClock(),
-			cmd.ResourceCacheCleanupInterval,
-		)},
-
-		{"worker-collector", lockrunner.NewRunner(
-			logger.Session("worker-collector-runner"),
-			gcng.NewWorkerCollector(
-				logger.Session("worker-collector"),
-				dbWorkerFactory,
-			),
-			"worker-collector",
-			sqlDB,
-			clock.NewClock(),
-			10*time.Second,
-		)},
-
-		{"container-keepaliver", lockrunner.NewRunner(
-			logger.Session("container-keepaliver-runner"),
-			containerkeepaliver.NewContainerKeepAliver(
-				logger.Session("container-keepaliver"),
-				workerClient,
-				sqlDB,
->>>>>>> 8c3befc6
 			),
 			"ng-collector",
 			sqlDB,
@@ -434,21 +397,6 @@
 			clock.NewClock(),
 			30*time.Second,
 		)},
-<<<<<<< HEAD
-=======
-
-		{"dbgc", lockrunner.NewRunner(
-			logger.Session("dbgc-runner"),
-			dbgc.NewDBGarbageCollector(
-				logger.Session("dbgc"),
-				sqlDB,
-			),
-			"dbgc",
-			sqlDB,
-			clock.NewClock(),
-			60*time.Second,
-		)},
->>>>>>> 8c3befc6
 	}
 
 	if cmd.Worker.GardenURL.URL() != nil {
