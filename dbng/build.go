--- conflicted
+++ resolved
@@ -1,22 +1,15 @@
 package dbng
 
 import (
-<<<<<<< HEAD
 	"encoding/json"
+	"fmt"
+	"time"
 
 	sq "github.com/Masterminds/squirrel"
 	"github.com/concourse/atc"
+	"github.com/concourse/atc/event"
 )
 
-type Build struct {
-	ID int
-}
-
-=======
-	sq "github.com/Masterminds/squirrel"
-)
-
->>>>>>> 8c3befc6
 type BuildStatus string
 
 const (
@@ -28,13 +21,13 @@
 	BuildStatusErrored   BuildStatus = "errored"
 )
 
-<<<<<<< HEAD
-=======
 type Build struct {
 	ID int
+
+	pipelineID int
+	teamID     int
 }
 
->>>>>>> 8c3befc6
 func (build *Build) SaveStatus(tx Tx, s BuildStatus) error {
 	rows, err := psql.Update("builds").
 		Set("status", string(s)).
@@ -58,7 +51,37 @@
 	}
 
 	return nil
-<<<<<<< HEAD
+}
+
+func (build *Build) Finish(tx Tx, status BuildStatus) error {
+	var endTime time.Time
+
+	err := tx.QueryRow(`
+		UPDATE builds
+		SET status = $2, end_time = now(), completed = true
+		WHERE id = $1
+		RETURNING end_time
+	`, build.ID, string(status)).Scan(&endTime)
+	if err != nil {
+		return err
+	}
+
+	err = build.saveEvent(tx, event.Status{
+		Status: atc.BuildStatus(status),
+		Time:   endTime.Unix(),
+	})
+	if err != nil {
+		return err
+	}
+
+	_, err = tx.Exec(fmt.Sprintf(`
+		DROP SEQUENCE %s
+	`, buildEventSeq(build.ID)))
+	if err != nil {
+		return err
+	}
+
+	return nil
 }
 
 func (build *Build) Delete(tx Tx) (bool, error) {
@@ -122,6 +145,37 @@
 	}
 
 	return nil
-=======
->>>>>>> 8c3befc6
+}
+
+func (build *Build) saveEvent(tx Tx, event atc.Event) error {
+	payload, err := json.Marshal(event)
+	if err != nil {
+		return err
+	}
+
+	table := fmt.Sprintf("team_build_events_%d", build.teamID)
+	if build.pipelineID != 0 {
+		table = fmt.Sprintf("pipeline_build_events_%d", build.pipelineID)
+	}
+
+	_, err = tx.Exec(fmt.Sprintf(`
+		INSERT INTO %s (event_id, build_id, type, version, payload)
+		VALUES (nextval('%s'), $1, $2, $3, $4)
+	`, table, buildEventSeq(build.ID)), build.ID, string(event.EventType()), string(event.Version()), payload)
+	if err != nil {
+		return err
+	}
+
+	return nil
+}
+
+func createBuildEventSeq(tx Tx, buildID int) error {
+	_, err := tx.Exec(fmt.Sprintf(`
+		CREATE SEQUENCE %s MINVALUE 0
+	`, buildEventSeq(buildID)))
+	return err
+}
+
+func buildEventSeq(buildID int) string {
+	return fmt.Sprintf("build_event_id_seq_%d", buildID)
 }